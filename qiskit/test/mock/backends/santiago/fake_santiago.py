# This code is part of Qiskit.
#
# (C) Copyright IBM 2019.
#
# This code is licensed under the Apache License, Version 2.0. You may
# obtain a copy of this license in the LICENSE.txt file in the root directory
# of this source tree or at http://www.apache.org/licenses/LICENSE-2.0.
#
# Any modifications or derivative works of this code must retain this
# copyright notice, and modified files need to carry a notice indicating
# that they have been altered from the originals.

"""
Fake Santiago device (5 qubit).
"""

import os
<<<<<<< HEAD
from qiskit.test.mock import fake_qasm_backend
=======
from qiskit.test.mock import fake_pulse_backend, fake_backend


class FakeSantiagoV2(fake_backend.FakeBackendV2):
    """A fake Santiago backend."""

    dirname = os.path.dirname(__file__)
    conf_filename = "conf_santiago.json"
    props_filename = "props_santiago.json"
    defs_filename = "defs_santiago.json"
    backend_name = "fake_santiago_v2"
>>>>>>> b7a7a379


class FakeSantiago(fake_qasm_backend.FakeQasmBackend):
    """A fake Santiago backend."""

    dirname = os.path.dirname(__file__)
    conf_filename = "conf_santiago.json"
    props_filename = "props_santiago.json"
    backend_name = "fake_santiago"


class FakeLegacySantiago(fake_qasm_backend.FakeQasmLegacyBackend):
    """A fake Santiago backend."""

    dirname = os.path.dirname(__file__)
    conf_filename = "conf_santiago.json"
    props_filename = "props_santiago.json"
    backend_name = "fake_santiago"<|MERGE_RESOLUTION|>--- conflicted
+++ resolved
@@ -15,9 +15,6 @@
 """
 
 import os
-<<<<<<< HEAD
-from qiskit.test.mock import fake_qasm_backend
-=======
 from qiskit.test.mock import fake_pulse_backend, fake_backend
 
 
@@ -29,10 +26,9 @@
     props_filename = "props_santiago.json"
     defs_filename = "defs_santiago.json"
     backend_name = "fake_santiago_v2"
->>>>>>> b7a7a379
 
 
-class FakeSantiago(fake_qasm_backend.FakeQasmBackend):
+class FakeSantiago(fake_pulse_backend.FakePulseBackend):
     """A fake Santiago backend."""
 
     dirname = os.path.dirname(__file__)
