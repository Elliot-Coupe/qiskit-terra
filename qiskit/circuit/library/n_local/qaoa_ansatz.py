# This code is part of Qiskit.
#
# (C) Copyright IBM 2018, 2021.
#
# This code is licensed under the Apache License, Version 2.0. You may
# obtain a copy of this license in the LICENSE.txt file in the root directory
# of this source tree or at http://www.apache.org/licenses/LICENSE-2.0.
#
# Any modifications or derivative works of this code must retain this
# copyright notice, and modified files need to carry a notice indicating
# that they have been altered from the originals.

"""A generalized QAOA quantum circuit with a support of custom initial states and mixers."""

# pylint: disable=cyclic-import

import itertools
from typing import List, Optional, Tuple
import numpy as np
from qiskit.circuit.library.evolved_operator_ansatz import EvolvedOperatorAnsatz, _is_pauli_identity
from qiskit.circuit.parametervector import ParameterVector
from qiskit.circuit.quantumcircuit import QuantumCircuit
from qiskit.circuit.quantumregister import QuantumRegister

from ...exceptions import CircuitError
from ...parameter import Parameter
from ...exceptions import QiskitError


class QAOAAnsatz(EvolvedOperatorAnsatz):
    """A generalized QAOA quantum circuit with a support of custom initial states and mixers.

    References:

        [1]: Farhi et al., A Quantum Approximate Optimization Algorithm.
            `arXiv:1411.4028 <https://arxiv.org/pdf/1411.4028>`_
    """

    def __init__(
        self,
        cost_operator=None,
        reps: int = 1,
        initial_state: Optional[QuantumCircuit] = None,
        mixer_operator=None,
        name: str = "QAOA",
    ):
        r"""
        Args:
            cost_operator (OperatorBase, optional): The operator representing the cost of
                the optimization problem, denoted as :math:`U(C, \gamma)` in the original paper.
                Must be set either in the constructor or via property setter.
            reps (int): The integer parameter p, which determines the depth of the circuit,
                as specified in the original paper, default is 1.
            initial_state (QuantumCircuit, optional): An optional initial state to use.
                If `None` is passed then a set of Hadamard gates is applied as an initial state
                to all qubits.
            mixer_operator (OperatorBase or QuantumCircuit, List[QuantumCircuit], optional): An optional
                custom mixer or list of mixer to be used instead of the global X-rotations, denoted
                as :math:`U(B, \beta)` in the original paper. Can be an operator or an optionally
                parameterized quantum circuit.
            name (str): A name of the circuit, default 'qaoa'
        """
        super().__init__(reps=reps, name=name)

        self._cost_operator = None
        self._reps = reps
        self._initial_state = initial_state
        self._mixer = mixer_operator

        # set this circuit as a not-built circuit
        self._bounds = None

        # store cost operator and set the registers if the operator is not None
        self.cost_operator = cost_operator

    def _check_configuration(self, raise_on_failure: bool = True) -> bool:
        valid = True

        if not super()._check_configuration(raise_on_failure):
            return False

        if self.cost_operator is None:
            valid = False
            if raise_on_failure:
                raise ValueError(
                    "The operator representing the cost of the optimization problem is not set"
                )

        if self.initial_state is not None and self.initial_state.num_qubits != self.num_qubits:
            valid = False
            if raise_on_failure:
                raise ValueError(
<<<<<<< HEAD
                    "The number of qubits of the initial state {}"
                    "does not match the number of qubits of the "
                    "cost operator {}".format(self.initial_state.num_qubits, self.num_qubits)
=======
                    "The number of qubits of the initial state {} does not match "
                    "the number of qubits of the cost operator {}".format(
                        self.initial_state.num_qubits, self.num_qubits
                    )
>>>>>>> 1194267f
                )

        if self.mixer_operator is not None:
            if isinstance(self.mixer_operator, list):
                mixer_qubit_check = np.argwhere(
                    [_.num_qubits != self.num_qubits for _ in self.mixer_operator] is True
                )
                if len(mixer_qubit_check) > 0:
                    valid = False
                    if raise_on_failure:
                        raise AttributeError(
<<<<<<< HEAD
                            "The number of qubits of the mixer operator(s) {} at argument(s) "
                            "{} does not match the number of qubits of the cost operator "
                            "{}".format([_.num_qubits for _ in self.mixer_operator[mixer_qubit_check]],
                                mixer_qubit_check[0], self.num_qubits)
=======
                            "The number of qubits of the mixer operator(s) {} at "
                            "argument(s) {} does not match the number of qubits of "
                            "the cost operator {}".format(
                                [_.num_qubits for _ in self.mixer_operator[mixer_qubit_check]],
                                mixer_qubit_check[0],
                                self.num_qubits,
                            )
>>>>>>> 1194267f
                        )
            else:
                if self.mixer_operator.num_qubits != self.num_qubits:
                    valid = False
                    if raise_on_failure:
                        raise AttributeError(
<<<<<<< HEAD
                            "The number of qubits of the mixer {} does not match the number of "
                            "qubits of the cost operator {}.".format(self.mixer_operator.num_qubits,
                                self.num_qubits)
=======
                            "The number of qubits of the mixer {} does not match "
                            "the number of qubits of the cost operator {}".format(
                                self.mixer_operator.num_qubits, self.num_qubits
                            )
>>>>>>> 1194267f
                        )

        return valid

    @property
    def parameter_bounds(self) -> Optional[List[Tuple[Optional[float], Optional[float]]]]:
        """The parameter bounds for the unbound parameters in the circuit.

        Returns:
            A list of pairs indicating the bounds, as (lower, upper). None indicates an unbounded
            parameter in the corresponding direction. If None is returned, problem is fully
            unbounded.
        """
        if self._bounds is not None:
            return self._bounds

        # if the mixer is a circuit, we set no bounds
        if isinstance(self.mixer_operator, QuantumCircuit):
            return None

        # default bounds: None for gamma (cost operator), [0, 2pi] for gamma (mixer operator)
        beta_bounds = (0, 2 * np.pi)
        gamma_bounds = (None, None)
        bounds = []

        if not _is_pauli_identity(self.mixer_operator):
            bounds += self.reps * [beta_bounds]

        if not _is_pauli_identity(self.cost_operator):
            bounds += self.reps * [gamma_bounds]

        return bounds

    @parameter_bounds.setter
    def parameter_bounds(
        self, bounds: Optional[List[Tuple[Optional[float], Optional[float]]]]
    ) -> None:
        """Set the parameter bounds.

        Args:
            bounds: The new parameter bounds.
        """
        self._bounds = bounds

    @property
    def operators(self):
        """The operators that are evolved in this circuit.

        Returns:
             List[Union[OperatorBase, QuantumCircuit]]: The operators to be evolved (and circuits)
                in this ansatz.
        """
        if isinstance(self.mixer_operator, list) and self.name == "AdaptQAOA":
            varied_operators = list(
                itertools.chain.from_iterable(
                    [[self.cost_operator, mixer] for mixer in self.mixer_operator]
                )
            )
            return varied_operators
        else:
            return [self.cost_operator, self.mixer_operator]

    @property
    def cost_operator(self):
        """Returns an operator representing the cost of the optimization problem.

        Returns:
            OperatorBase: cost operator.
        """
        return self._cost_operator

    @cost_operator.setter
    def cost_operator(self, cost_operator) -> None:
        """Sets cost operator.

        Args:
            cost_operator (OperatorBase, optional): cost operator to set.
        """
        self._cost_operator = cost_operator
        self.qregs = [QuantumRegister(self.num_qubits, name="q")]
        self._invalidate()

    @property
    def reps(self) -> int:
        """Returns the `reps` parameter, which determines the depth of the circuit."""
        return self._reps

    @reps.setter
    def reps(self, reps: int) -> None:
        """Sets the `reps` parameter."""
        self._reps = reps
        self._invalidate()

    @property
    def initial_state(self) -> Optional[QuantumCircuit]:
        """Returns an optional initial state as a circuit"""
        if self._initial_state is not None:
            return self._initial_state

        # if no initial state is passed and we know the number of qubits, then initialize it.
        if self.num_qubits > 0:
            initial_state = QuantumCircuit(self.num_qubits)
            initial_state.h(range(self.num_qubits))
            return initial_state

        # otherwise we cannot provide a default
        return None

    @initial_state.setter
    def initial_state(self, initial_state: Optional[QuantumCircuit]) -> None:
        """Sets initial state."""
        self._initial_state = initial_state
        self._invalidate()

    # we can't directly specify OperatorBase as a return type, it causes a circular import
    # and pylint objects if return type is not documented
    @property
    def mixer_operator(self):
        """Returns an optional mixer operator expressed as an operator or a quantum circuit.

        Returns:
            OperatorBase or QuantumCircuit, optional: mixer operator or circuit.
        """
        if self._mixer is not None:
            return self._mixer

        # if no mixer is passed and we know the number of qubits, then initialize it.
        if self.cost_operator is not None:
            # local imports to avoid circular imports
            from qiskit.opflow import PauliSumOp

            num_qubits = self.cost_operator.num_qubits

            # Mixer is just a sum of single qubit X's on each qubit. Evolving by this operator
            # will simply produce rx's on each qubit.
            mixer_terms = [
                ("I" * left + "X" + "I" * (num_qubits - left - 1), 1) for left in range(num_qubits)
            ]
            mixer = PauliSumOp.from_list(mixer_terms)
            return mixer

        # otherwise we cannot provide a default
        return None

    @mixer_operator.setter
    def mixer_operator(self, mixer_operator) -> None:
        """Sets mixer operator.

        Args:
            mixer_operator (OperatorBase or QuantumCircuit, optional): mixer operator or circuit
                to set.
        """
        self._mixer = mixer_operator
        self._invalidate()

    @property
    def num_qubits(self) -> int:
        if self._cost_operator is None:
            return 0
        return self._cost_operator.num_qubits

    def _build(self):
        if self._data is not None:
            return

        super()._build()

        # keep old parameter order: first cost operator, then mixer operators
        reps = self.reps
        num_cost = 0 if _is_pauli_identity(self.cost_operator) else 1
        if isinstance(self.mixer_operator, QuantumCircuit):
            num_mixer = self.mixer_operator.num_parameters
        elif isinstance(self.mixer_operator,list) and self.name == 'AdaptQAOA':
            num_mixer = 1   
            # for mix in self.operators[1:][::2]:
            #     if isinstance(mix, QuantumCircuit):
            #         num_mixer += mix.num_parameters
            #     else:
            #         num_mixer += 0 if _is_pauli_identity(mix) else 1                
            # num_cost = num_mixer
            reps = int(0.5*len(self.operators))
            # assert (num_mixer+num_cost)==len(self.operators)
        else:
            num_mixer = 0 if _is_pauli_identity(self.mixer_operator) else 1

        betas = ParameterVector("β", reps * num_mixer)
        gammas = ParameterVector("γ", reps * num_cost)

        # Create a permutation to take us from (cost_1, mixer_1, cost_2, mixer_2, ...)
        # to (cost_1, cost_2, ..., mixer_1, mixer_2, ...), or if the mixer is a circuit
        # with more than 1 parameters, from (cost_1, mixer_1a, mixer_1b, cost_2, ...)
        # to (cost_1, cost_2, ..., mixer_1a, mixer_1b, mixer_2a, mixer_2b, ...)
        reordered = []
        for rep in range(reps):
            reordered.extend(gammas[rep * num_cost : (rep + 1) * num_cost])
            reordered.extend(betas[rep * num_mixer : (rep + 1) * num_mixer])


        self.assign_parameters(dict(zip(self.ordered_parameters, reordered)), inplace=True)<|MERGE_RESOLUTION|>--- conflicted
+++ resolved
@@ -90,16 +90,10 @@
             valid = False
             if raise_on_failure:
                 raise ValueError(
-<<<<<<< HEAD
-                    "The number of qubits of the initial state {}"
-                    "does not match the number of qubits of the "
-                    "cost operator {}".format(self.initial_state.num_qubits, self.num_qubits)
-=======
                     "The number of qubits of the initial state {} does not match "
                     "the number of qubits of the cost operator {}".format(
                         self.initial_state.num_qubits, self.num_qubits
                     )
->>>>>>> 1194267f
                 )
 
         if self.mixer_operator is not None:
@@ -111,12 +105,6 @@
                     valid = False
                     if raise_on_failure:
                         raise AttributeError(
-<<<<<<< HEAD
-                            "The number of qubits of the mixer operator(s) {} at argument(s) "
-                            "{} does not match the number of qubits of the cost operator "
-                            "{}".format([_.num_qubits for _ in self.mixer_operator[mixer_qubit_check]],
-                                mixer_qubit_check[0], self.num_qubits)
-=======
                             "The number of qubits of the mixer operator(s) {} at "
                             "argument(s) {} does not match the number of qubits of "
                             "the cost operator {}".format(
@@ -124,23 +112,16 @@
                                 mixer_qubit_check[0],
                                 self.num_qubits,
                             )
->>>>>>> 1194267f
                         )
             else:
                 if self.mixer_operator.num_qubits != self.num_qubits:
                     valid = False
                     if raise_on_failure:
                         raise AttributeError(
-<<<<<<< HEAD
-                            "The number of qubits of the mixer {} does not match the number of "
-                            "qubits of the cost operator {}.".format(self.mixer_operator.num_qubits,
-                                self.num_qubits)
-=======
                             "The number of qubits of the mixer {} does not match "
                             "the number of qubits of the cost operator {}".format(
                                 self.mixer_operator.num_qubits, self.num_qubits
                             )
->>>>>>> 1194267f
                         )
 
         return valid
