--- conflicted
+++ resolved
@@ -212,19 +212,12 @@
         """Runs ADAPT-QAOA for each iteration"""
         self.cost_operator = operator
         p, self.ansatz = 0, self.initial_state  # initialise layer loop counter and ansatz
-<<<<<<< HEAD
         print("--------------------------------------------------------")
         while p < self.max_reps:        # loop over number of maximum reps
             best_mixer, energy_norm = self._test_mixer_pool(operator=operator)
             print("REPETITION: {}".format(p))
             print("Current energy norm | Threshold  =====> | {} | {} |".format(energy_norm,self.threshold))
             if energy_norm < self.threshold:          # Threshold stoppage condition
-=======
-        while p < self.max_reps:  # loop over number of maximum reps
-            best_mixer, energy_norm = self._test_mixer_pool(operator=operator)
-            print(f"Current energy norm | Threshold  =====> | {energy_norm} | {self.threshold} |")
-            if energy_norm < self.threshold:  # Threshold stoppage condition
->>>>>>> b1f45b8d
                 break
             self.optimal_mixer_list.append(
                 best_mixer
@@ -239,18 +232,11 @@
             opt_params = result.optimal_point
             self.best_gamma = list(opt_params[0:][::2])
             self.best_beta = list(opt_params[1:][::2])
-<<<<<<< HEAD
             print(self.ansatz.decompose().draw())
             print("Optimal parameters: {}".format(opt_params))
             print("Initial point: {}".format(self.initial_point))
             print("New mixer {}".format(self.optimal_mixer_list[-1]))
             print("--------------------------------------------------------")
-=======
-            print()
-            print(f"Optimal parameters: {opt_params}")
-            print(f"Initial point: {self.initial_point}")
-            print()
->>>>>>> b1f45b8d
             p += 1
         pass
 
@@ -288,15 +274,6 @@
             AttributeError: If operator and thus num_qubits has not yet been defined.
         """
         if not self._mixer_pool:
-<<<<<<< HEAD
-            if not hasattr(self,"num_qubits"):
-                raise AttributeError("Unable to automatically generate operators in mixer pool "
-                                    "without reference to a problem operator.")
-            else:
-                self._mixer_pool = adapt_mixer_pool(
-                    num_qubits=self.num_qubits, pool_type=self.mixer_pool_type
-                )
-=======
             if not hasattr(self, "num_qubits"):
                 raise AttributeError(
                     "Unable to automatically generate operators in mixer pool "
@@ -305,7 +282,6 @@
             self._mixer_pool = adapt_mixer_pool(
                 num_qubits=self.num_qubits, pool_type=self.mixer_pool_type
             )
->>>>>>> b1f45b8d
         return self._mixer_pool
 
     @mixer_pool.setter
@@ -479,48 +455,4 @@
         return reduce(lambda a, b: a ^ b, [op_dict[char.upper()] for char in qstring])
 
     mixer_pool = [string_to_op(mixer) for mixer in mixer_pool]
-<<<<<<< HEAD
-    return mixer_pool
-
-
-if __name__ == "__main__":
-    from functools import reduce
-    from qiskit.opflow import I, X, Y, Z
-    from qiskit.algorithms import QAOA
-    from qiskit import Aer
-    from qiskit.utils import QuantumInstance
-
-    QISKIT_DICT = {"I": I, "X": X, "Y": Y, "Z": Z}
-
-    def string_to_qiskit(qstring):
-        if is_all_same(qstring):
-            # case where its all X's or Y's
-            gate = qstring[0]
-            list_string = [
-                i * "I" + gate + (len(qstring) - i - 1) * "I" for i in range(len(qstring))
-            ]
-            return sum(
-                [
-                    reduce(lambda a, b: a ^ b, [QISKIT_DICT[char.upper()] for char in x])
-                    for x in list_string
-                ]
-            )
-
-        return reduce(lambda a, b: a ^ b, [QISKIT_DICT[char.upper()] for char in qstring])
-
-    def is_all_same(items):
-        return all(x == items[0] for x in items)
-
-    cost_op = string_to_qiskit("IIIZ") + string_to_qiskit("ZZII")
-
-    quantum_instance = QuantumInstance(Aer.get_backend("qasm_simulator"), shots=1024)
-
-    adapt = AdaptQAOA(mixer_pool_type="multi", max_reps=10, quantum_instance=quantum_instance)
-    print(adapt.run_adapt(cost_op))
-
-    # qaoa = QAOA(reps=5, quantum_instance=quantum_instance)
-    # out = qaoa.compute_minimum_eigenvalue(cost_op)
-    # print(out)
-=======
-    return mixer_pool
->>>>>>> b1f45b8d
+    return mixer_pool