# This code is part of Qiskit.
#
# (C) Copyright IBM 2017, 2018.
#
# This code is licensed under the Apache License, Version 2.0. You may
# obtain a copy of this license in the LICENSE.txt file in the root directory
# of this source tree or at http://www.apache.org/licenses/LICENSE-2.0.
#
# Any modifications or derivative works of this code must retain this
# copyright notice, and modified files need to carry a notice indicating
# that they have been altered from the originals.

"""Pass manager for optimization level 3, providing heavy optimization.

Level 3 pass manager: heavy optimization by noise adaptive qubit mapping and
gate cancellation using commutativity rules and unitary synthesis.
"""


from qiskit.transpiler.passmanager_config import PassManagerConfig
from qiskit.transpiler.timing_constraints import TimingConstraints
from qiskit.transpiler.passmanager import PassManager

from qiskit.transpiler.passes import Unroller
from qiskit.transpiler.passes import BasisTranslator
from qiskit.transpiler.passes import UnrollCustomDefinitions
from qiskit.transpiler.passes import Unroll3qOrMore
from qiskit.transpiler.passes import CheckMap
from qiskit.transpiler.passes import GateDirection
from qiskit.transpiler.passes import SetLayout
from qiskit.transpiler.passes import CSPLayout
from qiskit.transpiler.passes import TrivialLayout
from qiskit.transpiler.passes import DenseLayout
from qiskit.transpiler.passes import NoiseAdaptiveLayout
from qiskit.transpiler.passes import SabreLayout
from qiskit.transpiler.passes import BarrierBeforeFinalMeasurements
from qiskit.transpiler.passes import BasicSwap
from qiskit.transpiler.passes import LookaheadSwap
from qiskit.transpiler.passes import StochasticSwap
from qiskit.transpiler.passes import SabreSwap
from qiskit.transpiler.passes import FullAncillaAllocation
from qiskit.transpiler.passes import EnlargeWithAncilla
from qiskit.transpiler.passes import FixedPoint
from qiskit.transpiler.passes import Depth
from qiskit.transpiler.passes import Size
from qiskit.transpiler.passes import RemoveResetInZeroState
from qiskit.transpiler.passes import Optimize1qGatesDecomposition
from qiskit.transpiler.passes import CommutativeCancellation
from qiskit.transpiler.passes import OptimizeSwapBeforeMeasure
from qiskit.transpiler.passes import RemoveDiagonalGatesBeforeMeasure
from qiskit.transpiler.passes import Collect2qBlocks
from qiskit.transpiler.passes import ConsolidateBlocks
from qiskit.transpiler.passes import UnitarySynthesis
from qiskit.transpiler.passes import ApplyLayout
from qiskit.transpiler.passes import Layout2qDistance
from qiskit.transpiler.passes import CheckGateDirection
from qiskit.transpiler.passes import TimeUnitConversion
from qiskit.transpiler.passes import ALAPScheduleAnalysis
from qiskit.transpiler.passes import ASAPScheduleAnalysis
from qiskit.transpiler.passes import ConstrainedReschedule
from qiskit.transpiler.passes import InstructionDurationCheck
from qiskit.transpiler.passes import ValidatePulseGates
from qiskit.transpiler.passes import PulseGates
from qiskit.transpiler.passes import Error
from qiskit.transpiler.passes import ContainsInstruction

from qiskit.transpiler import TranspilerError


def level_3_pass_manager(pass_manager_config: PassManagerConfig) -> PassManager:
    """Level 3 pass manager: heavy optimization by noise adaptive qubit mapping and
    gate cancellation using commutativity rules and unitary synthesis.

    This pass manager applies the user-given initial layout. If none is given, a search
    for a perfect layout (i.e. one that satisfies all 2-qubit interactions) is conducted.
    If no such layout is found, and device calibration information is available, the
    circuit is mapped to the qubits with best readouts and to CX gates with highest fidelity.

    The pass manager then transforms the circuit to match the coupling constraints.
    It is then unrolled to the basis, and any flipped cx directions are fixed.
    Finally, optimizations in the form of commutative gate cancellation, resynthesis
    of two-qubit unitary blocks, and redundant reset removal are performed.

    Note:
        In simulators where ``coupling_map=None``, only the unrolling and
        optimization stages are done.

    Args:
        pass_manager_config: configuration of the pass manager.

    Returns:
        a level 3 pass manager.

    Raises:
        TranspilerError: if the passmanager config is invalid.
    """
    basis_gates = pass_manager_config.basis_gates
    inst_map = pass_manager_config.inst_map
    coupling_map = pass_manager_config.coupling_map
    initial_layout = pass_manager_config.initial_layout
    layout_method = pass_manager_config.layout_method or "sabre"
    routing_method = pass_manager_config.routing_method or "sabre"
    translation_method = pass_manager_config.translation_method or "translator"
    scheduling_method = pass_manager_config.scheduling_method
    instruction_durations = pass_manager_config.instruction_durations
    seed_transpiler = pass_manager_config.seed_transpiler
    backend_properties = pass_manager_config.backend_properties
    approximation_degree = pass_manager_config.approximation_degree
    unitary_synthesis_method = pass_manager_config.unitary_synthesis_method
    timing_constraints = pass_manager_config.timing_constraints or TimingConstraints()
    unitary_synthesis_plugin_config = pass_manager_config.unitary_synthesis_plugin_config
    target = pass_manager_config.target

    # 1. Unroll to 1q or 2q gates
    _unroll3q = [
        # Use unitary synthesis for basis aware decomposition of UnitaryGates
        UnitarySynthesis(
            basis_gates,
            approximation_degree=approximation_degree,
            method=unitary_synthesis_method,
            plugin_config=unitary_synthesis_plugin_config,
            min_qubits=3,
            target=target,
        ),
        Unroll3qOrMore(),
    ]

    # 2. Layout on good qubits if calibration info available, otherwise on dense links
    _given_layout = SetLayout(initial_layout)

    def _choose_layout_condition(property_set):
        # layout hasn't been set yet
        return not property_set["layout"]

    def _csp_not_found_match(property_set):
        # If a layout hasn't been set by the time we run csp we need to run layout
        if property_set["layout"] is None:
            return True
        # if CSP layout stopped for any reason other than solution found we need
        # to run layout since CSP didn't converge.
        if (
            property_set["CSPLayout_stop_reason"] is not None
            and property_set["CSPLayout_stop_reason"] != "solution found"
        ):
            return True
        return False

    # 2a. If layout method is not set, first try a trivial layout
    _choose_layout_0 = (
        []
        if pass_manager_config.layout_method
<<<<<<< HEAD
        else [
            TrivialLayout(coupling_map),
            Layout2qDistance(coupling_map, property_name="trivial_layout_score"),
        ]
    )
    # 2b. If trivial layout wasn't perfect (ie no swaps are needed) then try
    # using CSP layout to find a perfect layout
    _choose_layout_1 = (
        []
        if pass_manager_config.layout_method
        else CSPLayout(coupling_map, call_limit=10000, time_limit=60, seed=seed_transpiler)
=======
        else VF2Layout(
            coupling_map,
            seed=seed_transpiler,
            call_limit=int(3e7),  # Set call limit to ~60 sec with retworkx 0.10.2
            time_limit=60,
            properties=backend_properties,
            target=target,
        )
>>>>>>> b7a7a379
    )

    def _trivial_not_perfect(property_set):
        # Verify that a trivial layout  is perfect. If trivial_layout_score > 0
        # the layout is not perfect. The layout property set is unconditionally
        # set by trivial layout so we clear that before running CSP
        if property_set["trivial_layout_score"] is not None:
            if property_set["trivial_layout_score"] != 0:
                return True
        return False

    # 2c. if CSP didn't converge on a solution use layout_method (dense).
    if layout_method == "trivial":
        _choose_layout_2 = TrivialLayout(coupling_map)
    elif layout_method == "dense":
<<<<<<< HEAD
        _choose_layout_2 = DenseLayout(coupling_map, backend_properties)
=======
        _choose_layout_1 = DenseLayout(coupling_map, backend_properties, target=target)
>>>>>>> b7a7a379
    elif layout_method == "noise_adaptive":
        _choose_layout_2 = NoiseAdaptiveLayout(backend_properties)
    elif layout_method == "sabre":
        _choose_layout_2 = SabreLayout(coupling_map, max_iterations=4, seed=seed_transpiler)
    else:
        raise TranspilerError("Invalid layout method %s." % layout_method)

    # 3. Extend dag/layout with ancillas using the full coupling map
    _embed = [FullAncillaAllocation(coupling_map), EnlargeWithAncilla(), ApplyLayout()]

    # 4. Swap to fit the coupling map
    _swap_check = CheckMap(coupling_map)

    def _swap_condition(property_set):
        return not property_set["is_swap_mapped"]

    _swap = [BarrierBeforeFinalMeasurements()]
    if routing_method == "basic":
        _swap += [BasicSwap(coupling_map)]
    elif routing_method == "stochastic":
        _swap += [StochasticSwap(coupling_map, trials=200, seed=seed_transpiler)]
    elif routing_method == "lookahead":
        _swap += [LookaheadSwap(coupling_map, search_depth=5, search_width=6)]
    elif routing_method == "sabre":
        _swap += [SabreSwap(coupling_map, heuristic="decay", seed=seed_transpiler)]
    elif routing_method == "none":
        _swap += [
            Error(
                msg=(
                    "No routing method selected, but circuit is not routed to device. "
                    "CheckMap Error: {check_map_msg}"
                ),
                action="raise",
            )
        ]
    else:
        raise TranspilerError("Invalid routing method %s." % routing_method)

    # 5. Unroll to the basis
    if translation_method == "unroller":
        _unroll = [Unroller(basis_gates)]
    elif translation_method == "translator":
        from qiskit.circuit.equivalence_library import SessionEquivalenceLibrary as sel

        _unroll = [
            UnitarySynthesis(
                basis_gates,
                approximation_degree=approximation_degree,
                coupling_map=coupling_map,
                backend_props=backend_properties,
                plugin_config=unitary_synthesis_plugin_config,
                method=unitary_synthesis_method,
                target=target,
            ),
            UnrollCustomDefinitions(sel, basis_gates),
            BasisTranslator(sel, basis_gates, target),
        ]
    elif translation_method == "synthesis":
        _unroll = [
            UnitarySynthesis(
                basis_gates,
                approximation_degree=approximation_degree,
                coupling_map=coupling_map,
                backend_props=backend_properties,
                method=unitary_synthesis_method,
                plugin_config=unitary_synthesis_plugin_config,
                min_qubits=3,
                target=target,
            ),
            Unroll3qOrMore(),
            Collect2qBlocks(),
            ConsolidateBlocks(basis_gates=basis_gates),
            UnitarySynthesis(
                basis_gates,
                approximation_degree=approximation_degree,
                coupling_map=coupling_map,
                backend_props=backend_properties,
                method=unitary_synthesis_method,
                plugin_config=unitary_synthesis_plugin_config,
                target=target,
            ),
        ]
    else:
        raise TranspilerError("Invalid translation method %s." % translation_method)

    # 6. Fix any CX direction mismatch
    _direction_check = [CheckGateDirection(coupling_map, target)]

    def _direction_condition(property_set):
        return not property_set["is_direction_mapped"]

    _direction = [GateDirection(coupling_map, target)]

    # 8. Optimize iteratively until no more change in depth. Removes useless gates
    # after reset and before measure, commutes gates and optimizes contiguous blocks.
    _depth_check = [Depth(), FixedPoint("depth")]
    _size_check = [Size(), FixedPoint("size")]

    def _opt_control(property_set):
        return (not property_set["depth_fixed_point"]) or (not property_set["size_fixed_point"])

    _reset = [RemoveResetInZeroState()]

    _meas = [OptimizeSwapBeforeMeasure(), RemoveDiagonalGatesBeforeMeasure()]

    _opt = [
        Collect2qBlocks(),
        ConsolidateBlocks(basis_gates=basis_gates),
        UnitarySynthesis(
            basis_gates,
            approximation_degree=approximation_degree,
            coupling_map=coupling_map,
            backend_props=backend_properties,
            method=unitary_synthesis_method,
            plugin_config=unitary_synthesis_plugin_config,
            target=target,
        ),
        Optimize1qGatesDecomposition(basis_gates),
        CommutativeCancellation(),
    ]

<<<<<<< HEAD
    # 9. Unify all durations (either SI, or convert to dt if known)
    # Schedule the circuit only when scheduling_method is supplied
    _time_unit_setup = [ContainsInstruction("delay")]
    _time_unit_conversion = [TimeUnitConversion(instruction_durations)]

    def _contains_delay(property_set):
        return property_set["contains_delay"]

    _scheduling = []
    if scheduling_method:
        _scheduling += _time_unit_conversion
        if scheduling_method in {"alap", "as_late_as_possible"}:
            _scheduling += [ALAPSchedule(instruction_durations)]
        elif scheduling_method in {"asap", "as_soon_as_possible"}:
            _scheduling += [ASAPSchedule(instruction_durations)]
        else:
            raise TranspilerError("Invalid scheduling method %s." % scheduling_method)

    # 10. Call measure alignment. Should come after scheduling.
    if (
        timing_constraints.granularity != 1
        or timing_constraints.min_length != 1
        or timing_constraints.acquire_alignment != 1
    ):
        _alignments = [
            ValidatePulseGates(
                granularity=timing_constraints.granularity, min_length=timing_constraints.min_length
            ),
            AlignMeasures(alignment=timing_constraints.acquire_alignment),
        ]
    else:
        _alignments = []

=======
>>>>>>> b7a7a379
    # Build pass manager
    pm3 = PassManager()
    pm3.append(_unroll3q)
    pm3.append(_reset + _meas)
    if coupling_map or initial_layout:
        pm3.append(_given_layout)
        pm3.append(_choose_layout_0, condition=_choose_layout_condition)
        pm3.append(_choose_layout_1, condition=_trivial_not_perfect)
        pm3.append(_choose_layout_2, condition=_csp_not_found_match)
        pm3.append(_embed)
        pm3.append(_swap_check)
        pm3.append(_swap, condition=_swap_condition)
    pm3.append(_unroll)
    if (coupling_map and not coupling_map.is_symmetric) or (
        target is not None and target.get_non_global_operation_names(strict_direction=True)
    ):
        pm3.append(_direction_check)
        pm3.append(_direction, condition=_direction_condition)
        pm3.append(_reset)
        pm3.append(_depth_check + _size_check)
        # For transpiling to a target we need to run GateDirection in the
        # optimization loop to correct for incorrect directions that might be
        # inserted by UnitarySynthesis which is direction aware but only via
        # the coupling map which with a target doesn't give a full picture
        if target is not None:
            pm3.append(
                _opt + _unroll + _depth_check + _size_check + _direction, do_while=_opt_control
            )
        else:
            pm3.append(_opt + _unroll + _depth_check + _size_check, do_while=_opt_control)
    else:
        pm3.append(_reset)
        pm3.append(_depth_check + _size_check)
        pm3.append(_opt + _unroll + _depth_check + _size_check, do_while=_opt_control)
    if inst_map and inst_map.has_custom_gate():
        pm3.append(PulseGates(inst_map=inst_map))

    # 9. Unify all durations (either SI, or convert to dt if known)
    # Schedule the circuit only when scheduling_method is supplied
    # Apply alignment analysis regardless of scheduling for delay validation.
    if scheduling_method:
        # Do scheduling after unit conversion.
        scheduler = {
            "alap": ALAPScheduleAnalysis,
            "as_late_as_possible": ALAPScheduleAnalysis,
            "asap": ASAPScheduleAnalysis,
            "as_soon_as_possible": ASAPScheduleAnalysis,
        }
        pm3.append(TimeUnitConversion(instruction_durations))
        try:
            pm3.append(scheduler[scheduling_method](instruction_durations))
        except KeyError as ex:
            raise TranspilerError("Invalid scheduling method %s." % scheduling_method) from ex
    elif instruction_durations:
        # No scheduling. But do unit conversion for delays.
        def _contains_delay(property_set):
            return property_set["contains_delay"]

        pm3.append(ContainsInstruction("delay"))
        pm3.append(TimeUnitConversion(instruction_durations), condition=_contains_delay)
    if (
        timing_constraints.granularity != 1
        or timing_constraints.min_length != 1
        or timing_constraints.acquire_alignment != 1
        or timing_constraints.pulse_alignment != 1
    ):
        # Run alignment analysis regardless of scheduling.

        def _require_alignment(property_set):
            return property_set["reschedule_required"]

        pm3.append(
            InstructionDurationCheck(
                acquire_alignment=timing_constraints.acquire_alignment,
                pulse_alignment=timing_constraints.pulse_alignment,
            )
        )
        pm3.append(
            ConstrainedReschedule(
                acquire_alignment=timing_constraints.acquire_alignment,
                pulse_alignment=timing_constraints.pulse_alignment,
            ),
            condition=_require_alignment,
        )
        pm3.append(
            ValidatePulseGates(
                granularity=timing_constraints.granularity,
                min_length=timing_constraints.min_length,
            )
        )
    if scheduling_method:
        # Call padding pass if circuit is scheduled
        pm3.append(PadDelay())

    return pm3<|MERGE_RESOLUTION|>--- conflicted
+++ resolved
@@ -149,19 +149,6 @@
     _choose_layout_0 = (
         []
         if pass_manager_config.layout_method
-<<<<<<< HEAD
-        else [
-            TrivialLayout(coupling_map),
-            Layout2qDistance(coupling_map, property_name="trivial_layout_score"),
-        ]
-    )
-    # 2b. If trivial layout wasn't perfect (ie no swaps are needed) then try
-    # using CSP layout to find a perfect layout
-    _choose_layout_1 = (
-        []
-        if pass_manager_config.layout_method
-        else CSPLayout(coupling_map, call_limit=10000, time_limit=60, seed=seed_transpiler)
-=======
         else VF2Layout(
             coupling_map,
             seed=seed_transpiler,
@@ -170,7 +157,13 @@
             properties=backend_properties,
             target=target,
         )
->>>>>>> b7a7a379
+    )
+    # 2b. If trivial layout wasn't perfect (ie no swaps are needed) then try
+    # using CSP layout to find a perfect layout
+    _choose_layout_1 = (
+        []
+        if pass_manager_config.layout_method
+        else CSPLayout(coupling_map, call_limit=10000, time_limit=60, seed=seed_transpiler)
     )
 
     def _trivial_not_perfect(property_set):
@@ -186,11 +179,7 @@
     if layout_method == "trivial":
         _choose_layout_2 = TrivialLayout(coupling_map)
     elif layout_method == "dense":
-<<<<<<< HEAD
-        _choose_layout_2 = DenseLayout(coupling_map, backend_properties)
-=======
         _choose_layout_1 = DenseLayout(coupling_map, backend_properties, target=target)
->>>>>>> b7a7a379
     elif layout_method == "noise_adaptive":
         _choose_layout_2 = NoiseAdaptiveLayout(backend_properties)
     elif layout_method == "sabre":
@@ -312,42 +301,6 @@
         CommutativeCancellation(),
     ]
 
-<<<<<<< HEAD
-    # 9. Unify all durations (either SI, or convert to dt if known)
-    # Schedule the circuit only when scheduling_method is supplied
-    _time_unit_setup = [ContainsInstruction("delay")]
-    _time_unit_conversion = [TimeUnitConversion(instruction_durations)]
-
-    def _contains_delay(property_set):
-        return property_set["contains_delay"]
-
-    _scheduling = []
-    if scheduling_method:
-        _scheduling += _time_unit_conversion
-        if scheduling_method in {"alap", "as_late_as_possible"}:
-            _scheduling += [ALAPSchedule(instruction_durations)]
-        elif scheduling_method in {"asap", "as_soon_as_possible"}:
-            _scheduling += [ASAPSchedule(instruction_durations)]
-        else:
-            raise TranspilerError("Invalid scheduling method %s." % scheduling_method)
-
-    # 10. Call measure alignment. Should come after scheduling.
-    if (
-        timing_constraints.granularity != 1
-        or timing_constraints.min_length != 1
-        or timing_constraints.acquire_alignment != 1
-    ):
-        _alignments = [
-            ValidatePulseGates(
-                granularity=timing_constraints.granularity, min_length=timing_constraints.min_length
-            ),
-            AlignMeasures(alignment=timing_constraints.acquire_alignment),
-        ]
-    else:
-        _alignments = []
-
-=======
->>>>>>> b7a7a379
     # Build pass manager
     pm3 = PassManager()
     pm3.append(_unroll3q)
