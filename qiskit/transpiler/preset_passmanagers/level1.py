# This code is part of Qiskit.
#
# (C) Copyright IBM 2017, 2018.
#
# This code is licensed under the Apache License, Version 2.0. You may
# obtain a copy of this license in the LICENSE.txt file in the root directory
# of this source tree or at http://www.apache.org/licenses/LICENSE-2.0.
#
# Any modifications or derivative works of this code must retain this
# copyright notice, and modified files need to carry a notice indicating
# that they have been altered from the originals.

"""Pass manager for optimization level 1, providing light optimization.

Level 1 pass manager: light optimization by simple adjacent gate collapsing.
"""

from qiskit.transpiler.passmanager_config import PassManagerConfig
from qiskit.transpiler.timing_constraints import TimingConstraints
from qiskit.transpiler.passmanager import PassManager

from qiskit.transpiler.passes import Unroller
from qiskit.transpiler.passes import BasisTranslator
from qiskit.transpiler.passes import UnrollCustomDefinitions
from qiskit.transpiler.passes import Unroll3qOrMore
from qiskit.transpiler.passes import CXCancellation
from qiskit.transpiler.passes import CheckMap
from qiskit.transpiler.passes import GateDirection
from qiskit.transpiler.passes import SetLayout
from qiskit.transpiler.passes import TrivialLayout
from qiskit.transpiler.passes import DenseLayout
from qiskit.transpiler.passes import NoiseAdaptiveLayout
from qiskit.transpiler.passes import SabreLayout
from qiskit.transpiler.passes import BarrierBeforeFinalMeasurements
from qiskit.transpiler.passes import BasicSwap
from qiskit.transpiler.passes import LookaheadSwap
from qiskit.transpiler.passes import StochasticSwap
from qiskit.transpiler.passes import SabreSwap
from qiskit.transpiler.passes import FullAncillaAllocation
from qiskit.transpiler.passes import EnlargeWithAncilla
from qiskit.transpiler.passes import FixedPoint
from qiskit.transpiler.passes import Depth
from qiskit.transpiler.passes import Size
from qiskit.transpiler.passes import RemoveResetInZeroState
from qiskit.transpiler.passes import Optimize1qGatesDecomposition
from qiskit.transpiler.passes import ApplyLayout
from qiskit.transpiler.passes import CheckGateDirection
from qiskit.transpiler.passes import Layout2qDistance
from qiskit.transpiler.passes import Collect2qBlocks
from qiskit.transpiler.passes import ConsolidateBlocks
from qiskit.transpiler.passes import UnitarySynthesis
from qiskit.transpiler.passes import TimeUnitConversion
from qiskit.transpiler.passes import ALAPScheduleAnalysis
from qiskit.transpiler.passes import ASAPScheduleAnalysis
from qiskit.transpiler.passes import ConstrainedReschedule
from qiskit.transpiler.passes import InstructionDurationCheck
from qiskit.transpiler.passes import ValidatePulseGates
from qiskit.transpiler.passes import PulseGates
from qiskit.transpiler.passes import Error
from qiskit.transpiler.passes import ContainsInstruction

from qiskit.transpiler import TranspilerError


def level_1_pass_manager(pass_manager_config: PassManagerConfig) -> PassManager:
    """Level 1 pass manager: light optimization by simple adjacent gate collapsing.

    This pass manager applies the user-given initial layout. If none is given,
    and a trivial layout (i-th virtual -> i-th physical) makes the circuit fit
    the coupling map, that is used.
    Otherwise, the circuit is mapped to the most densely connected coupling subgraph,
    and swaps are inserted to map. Any unused physical qubit is allocated as ancilla space.
    The pass manager then unrolls the circuit to the desired basis, and transforms the
    circuit to match the coupling map. Finally, optimizations in the form of adjacent
    gate collapse and redundant reset removal are performed.

    Note:
        In simulators where ``coupling_map=None``, only the unrolling and
        optimization stages are done.

    Args:
        pass_manager_config: configuration of the pass manager.

    Returns:
        a level 1 pass manager.

    Raises:
        TranspilerError: if the passmanager config is invalid.
    """
    basis_gates = pass_manager_config.basis_gates
    inst_map = pass_manager_config.inst_map
    coupling_map = pass_manager_config.coupling_map
    initial_layout = pass_manager_config.initial_layout
    layout_method = pass_manager_config.layout_method or "dense"
    routing_method = pass_manager_config.routing_method or "stochastic"
    translation_method = pass_manager_config.translation_method or "translator"
    scheduling_method = pass_manager_config.scheduling_method
    instruction_durations = pass_manager_config.instruction_durations
    seed_transpiler = pass_manager_config.seed_transpiler
    backend_properties = pass_manager_config.backend_properties
    approximation_degree = pass_manager_config.approximation_degree
    unitary_synthesis_method = pass_manager_config.unitary_synthesis_method
    unitary_synthesis_plugin_config = pass_manager_config.unitary_synthesis_plugin_config
    timing_constraints = pass_manager_config.timing_constraints or TimingConstraints()
    target = pass_manager_config.target

    # 1. Use trivial layout if no layout given
    _given_layout = SetLayout(initial_layout)

    _choose_layout_and_score = [
        TrivialLayout(coupling_map),
        Layout2qDistance(coupling_map, property_name="trivial_layout_score"),
    ]

    def _choose_layout_condition(property_set):
        return not property_set["layout"]

<<<<<<< HEAD
=======
    def _trivial_not_perfect(property_set):
        # Verify that a trivial layout is perfect. If trivial_layout_score > 0
        # the layout is not perfect. The layout is unconditionally set by trivial
        # layout so we need to clear it before contuing.
        if (
            property_set["trivial_layout_score"] is not None
            and property_set["trivial_layout_score"] != 0
        ):
            return True
        return False

    def _vf2_match_not_found(property_set):
        # If a layout hasn't been set by the time we run vf2 layout we need to
        # run layout
        if property_set["layout"] is None:
            return True
        # if VF2 layout stopped for any reason other than solution found we need
        # to run layout since VF2 didn't converge.
        if (
            property_set["VF2Layout_stop_reason"] is not None
            and property_set["VF2Layout_stop_reason"] is not VF2LayoutStopReason.SOLUTION_FOUND
        ):
            return True
        return False

    _choose_layout_0 = (
        []
        if pass_manager_config.layout_method
        else [
            TrivialLayout(coupling_map),
            Layout2qDistance(coupling_map, property_name="trivial_layout_score"),
        ]
    )

    _choose_layout_1 = (
        []
        if pass_manager_config.layout_method
        else VF2Layout(
            coupling_map,
            seed=seed_transpiler,
            call_limit=int(5e4),  # Set call limit to ~100ms with retworkx 0.10.2
            time_limit=0.1,
            properties=backend_properties,
            target=target,
        )
    )

>>>>>>> b7a7a379
    # 2. Decompose so only 1-qubit and 2-qubit gates remain
    _unroll3q = [
        # Use unitary synthesis for basis aware decomposition of UnitaryGates
        UnitarySynthesis(
            basis_gates,
            approximation_degree=approximation_degree,
            method=unitary_synthesis_method,
            min_qubits=3,
            plugin_config=unitary_synthesis_plugin_config,
            target=target,
        ),
        Unroll3qOrMore(),
    ]

    # 3. Use a better layout on densely connected qubits, if circuit needs swaps
    if layout_method == "trivial":
        _improve_layout = TrivialLayout(coupling_map)
    elif layout_method == "dense":
        _improve_layout = DenseLayout(coupling_map, backend_properties, target=target)
    elif layout_method == "noise_adaptive":
        _improve_layout = NoiseAdaptiveLayout(backend_properties)
    elif layout_method == "sabre":
        _improve_layout = SabreLayout(coupling_map, max_iterations=2, seed=seed_transpiler)
    else:
        raise TranspilerError("Invalid layout method %s." % layout_method)

    def _not_perfect_yet(property_set):
        return (
            property_set["trivial_layout_score"] is not None
            and property_set["trivial_layout_score"] != 0
        )

    # 4. Extend dag/layout with ancillas using the full coupling map
    _embed = [FullAncillaAllocation(coupling_map), EnlargeWithAncilla(), ApplyLayout()]

    # 5. Swap to fit the coupling map
    _swap_check = CheckMap(coupling_map)

    def _swap_condition(property_set):
        return not property_set["is_swap_mapped"]

    _swap = [BarrierBeforeFinalMeasurements()]
    if routing_method == "basic":
        _swap += [BasicSwap(coupling_map)]
    elif routing_method == "stochastic":
        _swap += [StochasticSwap(coupling_map, trials=20, seed=seed_transpiler)]
    elif routing_method == "lookahead":
        _swap += [LookaheadSwap(coupling_map, search_depth=4, search_width=4)]
    elif routing_method == "sabre":
        _swap += [SabreSwap(coupling_map, heuristic="lookahead", seed=seed_transpiler)]
    elif routing_method == "none":
        _swap += [
            Error(
                msg=(
                    "No routing method selected, but circuit is not routed to device. "
                    "CheckMap Error: {check_map_msg}"
                ),
                action="raise",
            )
        ]
    else:
        raise TranspilerError("Invalid routing method %s." % routing_method)

    # 6. Unroll to the basis
    if translation_method == "unroller":
        _unroll = [Unroller(basis_gates)]
    elif translation_method == "translator":
        from qiskit.circuit.equivalence_library import SessionEquivalenceLibrary as sel

        _unroll = [
            # Use unitary synthesis for basis aware decomposition of UnitaryGates before
            # custom unrolling
            UnitarySynthesis(
                basis_gates,
                approximation_degree=approximation_degree,
                coupling_map=coupling_map,
                method=unitary_synthesis_method,
                backend_props=backend_properties,
                plugin_config=unitary_synthesis_plugin_config,
                target=target,
            ),
            UnrollCustomDefinitions(sel, basis_gates),
            BasisTranslator(sel, basis_gates, target),
        ]
    elif translation_method == "synthesis":
        _unroll = [
            # Use unitary synthesis for basis aware decomposition of UnitaryGates before
            # collection
            UnitarySynthesis(
                basis_gates,
                approximation_degree=approximation_degree,
                coupling_map=coupling_map,
                method=unitary_synthesis_method,
                backend_props=backend_properties,
                min_qubits=3,
                target=target,
            ),
            Unroll3qOrMore(),
            Collect2qBlocks(),
            ConsolidateBlocks(basis_gates=basis_gates),
            UnitarySynthesis(
                basis_gates,
                approximation_degree=approximation_degree,
                coupling_map=coupling_map,
                method=unitary_synthesis_method,
                backend_props=backend_properties,
                plugin_config=unitary_synthesis_plugin_config,
                target=target,
            ),
        ]
    else:
        raise TranspilerError("Invalid translation method %s." % translation_method)

    # 7. Fix any bad CX directions
    _direction_check = [CheckGateDirection(coupling_map, target)]

    def _direction_condition(property_set):
        return not property_set["is_direction_mapped"]

    _direction = [GateDirection(coupling_map, target)]

    # 8. Remove zero-state reset
    _reset = RemoveResetInZeroState()

    # 9. Merge 1q rotations and cancel CNOT gates iteratively until no more change in depth
    # or size of circuit
    _depth_check = [Depth(), FixedPoint("depth")]
    _size_check = [Size(), FixedPoint("size")]

    def _opt_control(property_set):
        return (not property_set["depth_fixed_point"]) or (not property_set["size_fixed_point"])

    _opt = [Optimize1qGatesDecomposition(basis_gates), CXCancellation()]

<<<<<<< HEAD
    # 10. Unify all durations (either SI, or convert to dt if known)
    # Schedule the circuit only when scheduling_method is supplied
    _time_unit_setup = [ContainsInstruction("delay")]
    _time_unit_conversion = [TimeUnitConversion(instruction_durations)]

    def _contains_delay(property_set):
        return property_set["contains_delay"]

    _scheduling = []
    if scheduling_method:
        _scheduling += _time_unit_conversion
        if scheduling_method in {"alap", "as_late_as_possible"}:
            _scheduling += [ALAPSchedule(instruction_durations)]
        elif scheduling_method in {"asap", "as_soon_as_possible"}:
            _scheduling += [ASAPSchedule(instruction_durations)]
        else:
            raise TranspilerError("Invalid scheduling method %s." % scheduling_method)

    # 11. Call measure alignment. Should come after scheduling.
    if (
        timing_constraints.granularity != 1
        or timing_constraints.min_length != 1
        or timing_constraints.acquire_alignment != 1
    ):
        _alignments = [
            ValidatePulseGates(
                granularity=timing_constraints.granularity, min_length=timing_constraints.min_length
            ),
            AlignMeasures(alignment=timing_constraints.acquire_alignment),
        ]
    else:
        _alignments = []

=======
>>>>>>> b7a7a379
    # Build pass manager
    pm1 = PassManager()
    if coupling_map or initial_layout:
        pm1.append(_given_layout)
        pm1.append(_unroll3q)
        pm1.append(_choose_layout_and_score, condition=_choose_layout_condition)
        pm1.append(_improve_layout, condition=_not_perfect_yet)
        pm1.append(_embed)
        pm1.append(_swap_check)
        pm1.append(_swap, condition=_swap_condition)
    pm1.append(_unroll)
    if (coupling_map and not coupling_map.is_symmetric) or (
        target is not None and target.get_non_global_operation_names(strict_direction=True)
    ):
        pm1.append(_direction_check)
        pm1.append(_direction, condition=_direction_condition)
    pm1.append(_reset)
    pm1.append(_depth_check + _size_check)
    pm1.append(_opt + _unroll + _depth_check + _size_check, do_while=_opt_control)
    if inst_map and inst_map.has_custom_gate():
        pm1.append(PulseGates(inst_map=inst_map))

    # 10. Unify all durations (either SI, or convert to dt if known)
    # Schedule the circuit only when scheduling_method is supplied
    # Apply alignment analysis regardless of scheduling for delay validation.
    if scheduling_method:
        # Do scheduling after unit conversion.
        scheduler = {
            "alap": ALAPScheduleAnalysis,
            "as_late_as_possible": ALAPScheduleAnalysis,
            "asap": ASAPScheduleAnalysis,
            "as_soon_as_possible": ASAPScheduleAnalysis,
        }
        pm1.append(TimeUnitConversion(instruction_durations))
        try:
            pm1.append(scheduler[scheduling_method](instruction_durations))
        except KeyError as ex:
            raise TranspilerError("Invalid scheduling method %s." % scheduling_method) from ex
    elif instruction_durations:
        # No scheduling. But do unit conversion for delays.
        def _contains_delay(property_set):
            return property_set["contains_delay"]

        pm1.append(ContainsInstruction("delay"))
        pm1.append(TimeUnitConversion(instruction_durations), condition=_contains_delay)
    if (
        timing_constraints.granularity != 1
        or timing_constraints.min_length != 1
        or timing_constraints.acquire_alignment != 1
        or timing_constraints.pulse_alignment != 1
    ):
        # Run alignment analysis regardless of scheduling.

        def _require_alignment(property_set):
            return property_set["reschedule_required"]

        pm1.append(
            InstructionDurationCheck(
                acquire_alignment=timing_constraints.acquire_alignment,
                pulse_alignment=timing_constraints.pulse_alignment,
            )
        )
        pm1.append(
            ConstrainedReschedule(
                acquire_alignment=timing_constraints.acquire_alignment,
                pulse_alignment=timing_constraints.pulse_alignment,
            ),
            condition=_require_alignment,
        )
        pm1.append(
            ValidatePulseGates(
                granularity=timing_constraints.granularity,
                min_length=timing_constraints.min_length,
            )
        )
    if scheduling_method:
        # Call padding pass if circuit is scheduled
        pm1.append(PadDelay())

    return pm1<|MERGE_RESOLUTION|>--- conflicted
+++ resolved
@@ -115,8 +115,6 @@
     def _choose_layout_condition(property_set):
         return not property_set["layout"]
 
-<<<<<<< HEAD
-=======
     def _trivial_not_perfect(property_set):
         # Verify that a trivial layout is perfect. If trivial_layout_score > 0
         # the layout is not perfect. The layout is unconditionally set by trivial
@@ -164,7 +162,6 @@
         )
     )
 
->>>>>>> b7a7a379
     # 2. Decompose so only 1-qubit and 2-qubit gates remain
     _unroll3q = [
         # Use unitary synthesis for basis aware decomposition of UnitaryGates
@@ -299,42 +296,6 @@
 
     _opt = [Optimize1qGatesDecomposition(basis_gates), CXCancellation()]
 
-<<<<<<< HEAD
-    # 10. Unify all durations (either SI, or convert to dt if known)
-    # Schedule the circuit only when scheduling_method is supplied
-    _time_unit_setup = [ContainsInstruction("delay")]
-    _time_unit_conversion = [TimeUnitConversion(instruction_durations)]
-
-    def _contains_delay(property_set):
-        return property_set["contains_delay"]
-
-    _scheduling = []
-    if scheduling_method:
-        _scheduling += _time_unit_conversion
-        if scheduling_method in {"alap", "as_late_as_possible"}:
-            _scheduling += [ALAPSchedule(instruction_durations)]
-        elif scheduling_method in {"asap", "as_soon_as_possible"}:
-            _scheduling += [ASAPSchedule(instruction_durations)]
-        else:
-            raise TranspilerError("Invalid scheduling method %s." % scheduling_method)
-
-    # 11. Call measure alignment. Should come after scheduling.
-    if (
-        timing_constraints.granularity != 1
-        or timing_constraints.min_length != 1
-        or timing_constraints.acquire_alignment != 1
-    ):
-        _alignments = [
-            ValidatePulseGates(
-                granularity=timing_constraints.granularity, min_length=timing_constraints.min_length
-            ),
-            AlignMeasures(alignment=timing_constraints.acquire_alignment),
-        ]
-    else:
-        _alignments = []
-
-=======
->>>>>>> b7a7a379
     # Build pass manager
     pm1 = PassManager()
     if coupling_map or initial_layout:
