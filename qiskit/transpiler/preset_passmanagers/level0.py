# This code is part of Qiskit.
#
# (C) Copyright IBM 2017, 2018.
#
# This code is licensed under the Apache License, Version 2.0. You may
# obtain a copy of this license in the LICENSE.txt file in the root directory
# of this source tree or at http://www.apache.org/licenses/LICENSE-2.0.
#
# Any modifications or derivative works of this code must retain this
# copyright notice, and modified files need to carry a notice indicating
# that they have been altered from the originals.

"""Pass manager for optimization level 0, providing no explicit optimization.

Level 0 pass manager: no explicit optimization other than mapping to backend.
"""

from qiskit.transpiler.passmanager_config import PassManagerConfig
from qiskit.transpiler.timing_constraints import TimingConstraints
from qiskit.transpiler.passmanager import PassManager

from qiskit.transpiler.passes import Unroller
from qiskit.transpiler.passes import BasisTranslator
from qiskit.transpiler.passes import UnrollCustomDefinitions
from qiskit.transpiler.passes import Unroll3qOrMore
from qiskit.transpiler.passes import CheckMap
from qiskit.transpiler.passes import GateDirection
from qiskit.transpiler.passes import SetLayout
from qiskit.transpiler.passes import TrivialLayout
from qiskit.transpiler.passes import DenseLayout
from qiskit.transpiler.passes import NoiseAdaptiveLayout
from qiskit.transpiler.passes import SabreLayout
from qiskit.transpiler.passes import BarrierBeforeFinalMeasurements
from qiskit.transpiler.passes import BasicSwap
from qiskit.transpiler.passes import LookaheadSwap
from qiskit.transpiler.passes import StochasticSwap
from qiskit.transpiler.passes import SabreSwap
from qiskit.transpiler.passes import FullAncillaAllocation
from qiskit.transpiler.passes import EnlargeWithAncilla
from qiskit.transpiler.passes import ApplyLayout
from qiskit.transpiler.passes import CheckGateDirection
from qiskit.transpiler.passes import Collect2qBlocks
from qiskit.transpiler.passes import Collect1qRuns
from qiskit.transpiler.passes import ConsolidateBlocks
from qiskit.transpiler.passes import UnitarySynthesis
from qiskit.transpiler.passes import TimeUnitConversion
from qiskit.transpiler.passes import ALAPScheduleAnalysis
from qiskit.transpiler.passes import ASAPScheduleAnalysis
from qiskit.transpiler.passes import ConstrainedReschedule
from qiskit.transpiler.passes import InstructionDurationCheck
from qiskit.transpiler.passes import ValidatePulseGates
from qiskit.transpiler.passes import PulseGates
from qiskit.transpiler.passes import Error
from qiskit.transpiler.passes import ContainsInstruction

from qiskit.transpiler import TranspilerError


def level_0_pass_manager(pass_manager_config: PassManagerConfig) -> PassManager:
    """Level 0 pass manager: no explicit optimization other than mapping to backend.

    This pass manager applies the user-given initial layout. If none is given, a trivial
    layout consisting of mapping the i-th virtual qubit to the i-th physical qubit is used.
    Any unused physical qubit is allocated as ancilla space.

    The pass manager then unrolls the circuit to the desired basis, and transforms the
    circuit to match the coupling map.

    Note:
        In simulators where ``coupling_map=None``, only the unrolling and
        optimization stages are done.

    Args:
        pass_manager_config: configuration of the pass manager.

    Returns:
        a level 0 pass manager.

    Raises:
        TranspilerError: if the passmanager config is invalid.
    """
    basis_gates = pass_manager_config.basis_gates
    inst_map = pass_manager_config.inst_map
    coupling_map = pass_manager_config.coupling_map
    initial_layout = pass_manager_config.initial_layout
    layout_method = pass_manager_config.layout_method or "trivial"
    routing_method = pass_manager_config.routing_method or "stochastic"
    translation_method = pass_manager_config.translation_method or "translator"
    scheduling_method = pass_manager_config.scheduling_method
    instruction_durations = pass_manager_config.instruction_durations
    seed_transpiler = pass_manager_config.seed_transpiler
    backend_properties = pass_manager_config.backend_properties
    approximation_degree = pass_manager_config.approximation_degree
    timing_constraints = pass_manager_config.timing_constraints or TimingConstraints()
    unitary_synthesis_method = pass_manager_config.unitary_synthesis_method
    unitary_synthesis_plugin_config = pass_manager_config.unitary_synthesis_plugin_config
    target = pass_manager_config.target

    # 1. Decompose so only 1-qubit and 2-qubit gates remain
    _unroll3q = [
        # Use unitary synthesis for basis aware decomposition of UnitaryGates
        UnitarySynthesis(
            basis_gates,
            approximation_degree=approximation_degree,
            method=unitary_synthesis_method,
            min_qubits=3,
            plugin_config=unitary_synthesis_plugin_config,
            target=target,
        ),
        Unroll3qOrMore(),
    ]

    # 2. Choose an initial layout if not set by user (default: trivial layout)
    _given_layout = SetLayout(initial_layout)

    def _choose_layout_condition(property_set):
        return not property_set["layout"]

    if layout_method == "trivial":
        _choose_layout = TrivialLayout(coupling_map)
    elif layout_method == "dense":
        _choose_layout = DenseLayout(coupling_map, backend_properties, target=target)
    elif layout_method == "noise_adaptive":
        _choose_layout = NoiseAdaptiveLayout(backend_properties)
    elif layout_method == "sabre":
        _choose_layout = SabreLayout(coupling_map, max_iterations=1, seed=seed_transpiler)
    else:
        raise TranspilerError("Invalid layout method %s." % layout_method)

    # 3. Extend dag/layout with ancillas using the full coupling map
    _embed = [FullAncillaAllocation(coupling_map), EnlargeWithAncilla(), ApplyLayout()]

    # 4. Swap to fit the coupling map
    _swap_check = CheckMap(coupling_map)

    def _swap_condition(property_set):
        return not property_set["is_swap_mapped"]

    _swap = [BarrierBeforeFinalMeasurements()]
    if routing_method == "basic":
        _swap += [BasicSwap(coupling_map)]
    elif routing_method == "stochastic":
        _swap += [StochasticSwap(coupling_map, trials=20, seed=seed_transpiler)]
    elif routing_method == "lookahead":
        _swap += [LookaheadSwap(coupling_map, search_depth=2, search_width=2)]
    elif routing_method == "sabre":
        _swap += [SabreSwap(coupling_map, heuristic="basic", seed=seed_transpiler)]
    elif routing_method == "none":
        _swap += [
            Error(
                msg=(
                    "No routing method selected, but circuit is not routed to device. "
                    "CheckMap Error: {check_map_msg}"
                ),
                action="raise",
            )
        ]
    else:
        raise TranspilerError("Invalid routing method %s." % routing_method)

    # 5. Unroll to the basis
    if translation_method == "unroller":
        _unroll = [Unroller(basis_gates)]
    elif translation_method == "translator":
        from qiskit.circuit.equivalence_library import SessionEquivalenceLibrary as sel

        _unroll = [
            UnitarySynthesis(
                basis_gates,
                approximation_degree=approximation_degree,
                coupling_map=coupling_map,
                backend_props=backend_properties,
                method=unitary_synthesis_method,
                plugin_config=unitary_synthesis_plugin_config,
                target=target,
            ),
            UnrollCustomDefinitions(sel, basis_gates),
            BasisTranslator(sel, basis_gates, target),
        ]
    elif translation_method == "synthesis":
        _unroll = [
            UnitarySynthesis(
                basis_gates,
                approximation_degree=approximation_degree,
                coupling_map=coupling_map,
                backend_props=backend_properties,
                method=unitary_synthesis_method,
                min_qubits=3,
                plugin_config=unitary_synthesis_plugin_config,
                target=target,
            ),
            Unroll3qOrMore(),
            Collect2qBlocks(),
            Collect1qRuns(),
            ConsolidateBlocks(basis_gates=basis_gates),
            UnitarySynthesis(
                basis_gates,
                approximation_degree=approximation_degree,
                coupling_map=coupling_map,
                backend_props=backend_properties,
                method=unitary_synthesis_method,
                plugin_config=unitary_synthesis_plugin_config,
                target=target,
            ),
        ]
    else:
        raise TranspilerError("Invalid translation method %s." % translation_method)

    # 6. Fix any bad CX directions
    _direction_check = [CheckGateDirection(coupling_map, target)]

    def _direction_condition(property_set):
        return not property_set["is_direction_mapped"]

    _direction = [GateDirection(coupling_map, target)]

<<<<<<< HEAD
    # 7. Unify all durations (either SI, or convert to dt if known)
    # Schedule the circuit only when scheduling_method is supplied
    _time_unit_setup = [ContainsInstruction("delay")]
    _time_unit_conversion = [TimeUnitConversion(instruction_durations)]

    def _contains_delay(property_set):
        return property_set["contains_delay"]

    _scheduling = []
    if scheduling_method:
        _scheduling += _time_unit_conversion
        if scheduling_method in {"alap", "as_late_as_possible"}:
            _scheduling += [ALAPSchedule(instruction_durations)]
        elif scheduling_method in {"asap", "as_soon_as_possible"}:
            _scheduling += [ASAPSchedule(instruction_durations)]
        else:
            raise TranspilerError("Invalid scheduling method %s." % scheduling_method)

    # 8. Call measure alignment. Should come after scheduling.
    if (
        timing_constraints.granularity != 1
        or timing_constraints.min_length != 1
        or timing_constraints.acquire_alignment != 1
    ):
        _alignments = [
            ValidatePulseGates(
                granularity=timing_constraints.granularity, min_length=timing_constraints.min_length
            ),
            AlignMeasures(alignment=timing_constraints.acquire_alignment),
        ]
    else:
        _alignments = []

=======
>>>>>>> b7a7a379
    # Build pass manager
    pm0 = PassManager()
    if coupling_map or initial_layout:
        pm0.append(_given_layout)
        pm0.append(_unroll3q)
        pm0.append(_choose_layout, condition=_choose_layout_condition)
        pm0.append(_embed)
        pm0.append(_swap_check)
        pm0.append(_swap, condition=_swap_condition)
    pm0.append(_unroll)
    if (coupling_map and not coupling_map.is_symmetric) or (
        target is not None and target.get_non_global_operation_names(strict_direction=True)
    ):
        pm0.append(_direction_check)
        pm0.append(_direction, condition=_direction_condition)
        pm0.append(_unroll)
    if inst_map and inst_map.has_custom_gate():
        pm0.append(PulseGates(inst_map=inst_map))

    # 7. Unify all durations (either SI, or convert to dt if known)
    # Schedule the circuit only when scheduling_method is supplied
    # Apply alignment analysis regardless of scheduling for delay validation.
    if scheduling_method:
        # Do scheduling after unit conversion.
        scheduler = {
            "alap": ALAPScheduleAnalysis,
            "as_late_as_possible": ALAPScheduleAnalysis,
            "asap": ASAPScheduleAnalysis,
            "as_soon_as_possible": ASAPScheduleAnalysis,
        }
        pm0.append(TimeUnitConversion(instruction_durations))
        try:
            pm0.append(scheduler[scheduling_method](instruction_durations))
        except KeyError as ex:
            raise TranspilerError("Invalid scheduling method %s." % scheduling_method) from ex
    elif instruction_durations:
        # No scheduling. But do unit conversion for delays.
        def _contains_delay(property_set):
            return property_set["contains_delay"]

        pm0.append(ContainsInstruction("delay"))
        pm0.append(TimeUnitConversion(instruction_durations), condition=_contains_delay)
    if (
        timing_constraints.granularity != 1
        or timing_constraints.min_length != 1
        or timing_constraints.acquire_alignment != 1
        or timing_constraints.pulse_alignment != 1
    ):
        # Run alignment analysis regardless of scheduling.

        def _require_alignment(property_set):
            return property_set["reschedule_required"]

        pm0.append(
            InstructionDurationCheck(
                acquire_alignment=timing_constraints.acquire_alignment,
                pulse_alignment=timing_constraints.pulse_alignment,
            )
        )
        pm0.append(
            ConstrainedReschedule(
                acquire_alignment=timing_constraints.acquire_alignment,
                pulse_alignment=timing_constraints.pulse_alignment,
            ),
            condition=_require_alignment,
        )
        pm0.append(
            ValidatePulseGates(
                granularity=timing_constraints.granularity,
                min_length=timing_constraints.min_length,
            )
        )
    if scheduling_method:
        # Call padding pass if circuit is scheduled
        pm0.append(PadDelay())

    return pm0<|MERGE_RESOLUTION|>--- conflicted
+++ resolved
@@ -214,42 +214,6 @@
 
     _direction = [GateDirection(coupling_map, target)]
 
-<<<<<<< HEAD
-    # 7. Unify all durations (either SI, or convert to dt if known)
-    # Schedule the circuit only when scheduling_method is supplied
-    _time_unit_setup = [ContainsInstruction("delay")]
-    _time_unit_conversion = [TimeUnitConversion(instruction_durations)]
-
-    def _contains_delay(property_set):
-        return property_set["contains_delay"]
-
-    _scheduling = []
-    if scheduling_method:
-        _scheduling += _time_unit_conversion
-        if scheduling_method in {"alap", "as_late_as_possible"}:
-            _scheduling += [ALAPSchedule(instruction_durations)]
-        elif scheduling_method in {"asap", "as_soon_as_possible"}:
-            _scheduling += [ASAPSchedule(instruction_durations)]
-        else:
-            raise TranspilerError("Invalid scheduling method %s." % scheduling_method)
-
-    # 8. Call measure alignment. Should come after scheduling.
-    if (
-        timing_constraints.granularity != 1
-        or timing_constraints.min_length != 1
-        or timing_constraints.acquire_alignment != 1
-    ):
-        _alignments = [
-            ValidatePulseGates(
-                granularity=timing_constraints.granularity, min_length=timing_constraints.min_length
-            ),
-            AlignMeasures(alignment=timing_constraints.acquire_alignment),
-        ]
-    else:
-        _alignments = []
-
-=======
->>>>>>> b7a7a379
     # Build pass manager
     pm0 = PassManager()
     if coupling_map or initial_layout:
