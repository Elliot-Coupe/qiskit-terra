--- conflicted
+++ resolved
@@ -168,9 +168,6 @@
             return True
         return False
 
-<<<<<<< HEAD
-    # 2c. if CSP layout doesn't converge on a solution use layout_method (dense) to get a layout
-=======
     # 2a. Try using VF2 layout to find a perfect layout
     _choose_layout_0 = (
         []
@@ -186,15 +183,10 @@
     )
 
     # 2b. if VF2 layout doesn't converge on a solution use layout_method (dense) to get a layout
->>>>>>> b7a7a379
     if layout_method == "trivial":
         _choose_layout_2 = TrivialLayout(coupling_map)
     elif layout_method == "dense":
-<<<<<<< HEAD
-        _choose_layout_2 = DenseLayout(coupling_map, backend_properties)
-=======
         _choose_layout_1 = DenseLayout(coupling_map, backend_properties, target=target)
->>>>>>> b7a7a379
     elif layout_method == "noise_adaptive":
         _choose_layout_2 = NoiseAdaptiveLayout(backend_properties)
     elif layout_method == "sabre":
@@ -308,42 +300,6 @@
         CommutativeCancellation(basis_gates=basis_gates),
     ]
 
-<<<<<<< HEAD
-    # 9. Unify all durations (either SI, or convert to dt if known)
-    # Schedule the circuit only when scheduling_method is supplied
-    _time_unit_setup = [ContainsInstruction("delay")]
-    _time_unit_conversion = [TimeUnitConversion(instruction_durations)]
-
-    def _contains_delay(property_set):
-        return property_set["contains_delay"]
-
-    _scheduling = []
-    if scheduling_method:
-        _scheduling += _time_unit_conversion
-        if scheduling_method in {"alap", "as_late_as_possible"}:
-            _scheduling += [ALAPSchedule(instruction_durations)]
-        elif scheduling_method in {"asap", "as_soon_as_possible"}:
-            _scheduling += [ASAPSchedule(instruction_durations)]
-        else:
-            raise TranspilerError("Invalid scheduling method %s." % scheduling_method)
-
-    # 10. Call measure alignment. Should come after scheduling.
-    if (
-        timing_constraints.granularity != 1
-        or timing_constraints.min_length != 1
-        or timing_constraints.acquire_alignment != 1
-    ):
-        _alignments = [
-            ValidatePulseGates(
-                granularity=timing_constraints.granularity, min_length=timing_constraints.min_length
-            ),
-            AlignMeasures(alignment=timing_constraints.acquire_alignment),
-        ]
-    else:
-        _alignments = []
-
-=======
->>>>>>> b7a7a379
     # Build pass manager
     pm2 = PassManager()
     if coupling_map or initial_layout:
