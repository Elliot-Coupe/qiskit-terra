--- conflicted
+++ resolved
@@ -24,12 +24,8 @@
     ALAPScheduleAnalysis,
     ASAPScheduleAnalysis,
     ALAPSchedule,
-<<<<<<< HEAD
-    TimeUnitConversion,
-=======
     PadDelay,
     SetIOLatency,
->>>>>>> b7a7a379
 )
 
 
@@ -83,12 +79,6 @@
         circuit.delay(100, 0, unit="dt")
         circuit.measure(0, 0)
 
-<<<<<<< HEAD
-        timed_circuit = self.time_conversion_pass(circuit)
-        scheduled_circuit = self.scheduling_pass(timed_circuit, property_set={"time_unit": "dt"})
-        aligned_circuit = self.align_measure_pass(
-            scheduled_circuit, property_set={"time_unit": "dt"}
-=======
         pm = PassManager(
             [
                 # reproduce old behavior of 0.20.0 before #7655
@@ -98,7 +88,6 @@
                 ConstrainedReschedule(acquire_alignment=16),
                 PadDelay(),
             ]
->>>>>>> b7a7a379
         )
 
         ref_circuit = QuantumCircuit(1, 1)
@@ -139,12 +128,6 @@
         circuit.sx(0)
         circuit.measure(0, 0)
 
-<<<<<<< HEAD
-        timed_circuit = self.time_conversion_pass(circuit)
-        scheduled_circuit = self.scheduling_pass(timed_circuit, property_set={"time_unit": "dt"})
-        aligned_circuit = self.align_measure_pass(
-            scheduled_circuit, property_set={"time_unit": "dt"}
-=======
         pm = PassManager(
             [
                 # reproduce old behavior of 0.20.0 before #7655
@@ -154,7 +137,6 @@
                 ConstrainedReschedule(acquire_alignment=16),
                 PadDelay(),
             ]
->>>>>>> b7a7a379
         )
 
         ref_circuit = QuantumCircuit(1, 1)
@@ -199,12 +181,6 @@
         circuit.delay(120, 0, unit="dt")
         circuit.measure(0, 1)
 
-<<<<<<< HEAD
-        timed_circuit = self.time_conversion_pass(circuit)
-        scheduled_circuit = self.scheduling_pass(timed_circuit, property_set={"time_unit": "dt"})
-        aligned_circuit = self.align_measure_pass(
-            scheduled_circuit, property_set={"time_unit": "dt"}
-=======
         pm = PassManager(
             [
                 # reproduce old behavior of 0.20.0 before #7655
@@ -214,7 +190,6 @@
                 ConstrainedReschedule(acquire_alignment=16),
                 PadDelay(),
             ]
->>>>>>> b7a7a379
         )
 
         ref_circuit = QuantumCircuit(1, 2)
@@ -270,12 +245,6 @@
         circuit.cx(0, 1)
         circuit.measure(0, 0)
 
-<<<<<<< HEAD
-        timed_circuit = self.time_conversion_pass(circuit)
-        scheduled_circuit = self.scheduling_pass(timed_circuit, property_set={"time_unit": "dt"})
-        aligned_circuit = self.align_measure_pass(
-            scheduled_circuit, property_set={"time_unit": "dt"}
-=======
         pm = PassManager(
             [
                 # reproduce old behavior of 0.20.0 before #7655
@@ -285,7 +254,6 @@
                 ConstrainedReschedule(acquire_alignment=16),
                 PadDelay(),
             ]
->>>>>>> b7a7a379
         )
 
         ref_circuit = QuantumCircuit(2, 2)
@@ -315,18 +283,12 @@
 
         # pre scheduling is not necessary because alignment is skipped
         # this is to minimize breaking changes to existing code.
-<<<<<<< HEAD
-        transpiled = self.align_measure_pass(circuit, property_set={"time_unit": "dt"})
-
-        self.assertEqual(transpiled, circuit)
-=======
         pm = PassManager()
 
         pm.append(InstructionDurationCheck(acquire_alignment=16))
         pm.run(circuit)
 
         self.assertFalse(pm.property_set["reschedule_required"])
->>>>>>> b7a7a379
 
     def test_circuit_using_clbit(self):
         """Test a circuit with instructions using a common clbit.
@@ -366,12 +328,6 @@
         circuit.x(1).c_if(0, 1)
         circuit.measure(2, 0)
 
-<<<<<<< HEAD
-        timed_circuit = self.time_conversion_pass(circuit)
-        scheduled_circuit = self.scheduling_pass(timed_circuit, property_set={"time_unit": "dt"})
-        aligned_circuit = self.align_measure_pass(
-            scheduled_circuit, property_set={"time_unit": "dt"}
-=======
         pm = PassManager(
             [
                 # reproduce old behavior of 0.20.0 before #7655
@@ -381,7 +337,6 @@
                 ConstrainedReschedule(acquire_alignment=16),
                 PadDelay(fill_very_end=False),
             ]
->>>>>>> b7a7a379
         )
         self.assertEqual(aligned_circuit.duration, 2032)
 
