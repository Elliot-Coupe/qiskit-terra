--- conflicted
+++ resolved
@@ -13,13 +13,8 @@
 from qiskit import QuantumCircuit
 import qiskit.qasm as qasm
 import qiskit.unroll as unroll
-<<<<<<< HEAD
 import qiskit._jobprocessor as jobp
 import qiskit.backends
-=======
-import qiskit._jobprocessor as jobprocessor
-from qiskit.simulators import _localsimulator
->>>>>>> 03222c96
 from qiskit import _openquantumcompiler as openquantumcompiler
 from IBMQuantumExperience.IBMQuantumExperience import IBMQuantumExperience
 if __name__ == '__main__':
@@ -33,17 +28,7 @@
     if os.environ['TRAVIS_REPO_SLUG'] != os.environ['TRAVIS_PULL_REQUEST_SLUG']:
         TRAVIS_FORK_PULL_REQUEST = True
 
-<<<<<<< HEAD
-if __name__ == '__main__':
-    from _random_circuit_generator import RandomCircuitGenerator
-else:
-    from ._random_circuit_generator import RandomCircuitGenerator
-
-
 def mock_run_local_backend(self):
-=======
-def mock_run_local_simulator(self):
->>>>>>> 03222c96
     raise Exception("Mocking job error!!")
 
 class TestJobProcessor(unittest.TestCase):
@@ -166,32 +151,18 @@
             job_list.append(quantum_job)
         jp = jobprocessor.JobProcessor(job_list, callback=None)
 
-<<<<<<< HEAD
     def test_run_local_backend_qasm(self):
-=======
-    def test_run_local_simulator_qasm(self):
->>>>>>> 03222c96
         compiled_circuit = openquantumcompiler.compile(self.qc.qasm())
         quantum_job = jobprocessor.QuantumJob(compiled_circuit, doCompile=False,
                                backend='local_qasm_simulator')
-<<<<<<< HEAD
-        jobp.run_local_backend(qjob.qobj)
-=======
-        jobprocessor.run_local_simulator(quantum_job.qobj)
-
-    def test_run_local_simulator_unitary(self):
+        jobprocessor.run_local_backend(quantum_job.qobj)
+
+    def test_run_local_backend_unitary(self):
         compiled_circuit = openquantumcompiler.compile(self.qc.qasm())
         quantum_job = jobprocessor.QuantumJob(compiled_circuit, doCompile=False,
                                backend='local_unitary_simulator')
-        jobprocessor.run_local_simulator(quantum_job.qobj)
->>>>>>> 03222c96
-
-    def test_run_local_backend_unitary(self):
-        compiled_circuit = openquantumcompiler.compile(self.qc.qasm())
-        qjob = jobp.QuantumJob(compiled_circuit, doCompile=False,
-                               backend='local_unitary_simulator')
-        jobp.run_local_backend(qjob.qobj)
-        
+        jobprocessor.run_local_backend(quantum_job.qobj)
+
     @unittest.skipIf(TRAVIS_FORK_PULL_REQUEST, 'Travis fork pull request')
     def test_run_remote_simulator(self):
         compiled_circuit = openquantumcompiler.compile(self.qc.qasm())
@@ -202,17 +173,10 @@
                                    verify=True)
         jobprocessor.run_remote_backend(quantum_job.qobj, api)
 
-<<<<<<< HEAD
     def test_run_local_backend_compile(self):
-        qjob = jobp.QuantumJob(self.qasm_text, doCompile=True,
-                               backend='local_qasm_simulator')
-        jobp.run_local_backend(qjob.qobj)
-=======
-    def test_run_local_simulator_compile(self):
         quantum_job = jobprocessor.QuantumJob(self.qasm_text, doCompile=True,
                                backend='local_qasm_simulator')
-        jobprocessor.run_local_simulator(quantum_job.qobj)
->>>>>>> 03222c96
+        jobprocessor.run_local_backend(quantum_job.qobj)
 
     @unittest.skipIf(TRAVIS_FORK_PULL_REQUEST, 'Travis fork pull request')
     def test_run_remote_simulator_compile(self):
@@ -282,13 +246,8 @@
         def job_done_callback(results):
             self.log.info(pprint.pformat(results))
             for result in results:
-<<<<<<< HEAD
-                self.assertTrue(result.get_status() == 'COMPLETED')
-=======
                 for circuit_status in result.circuit_statuses():
                     self.assertTrue(circuit_status == 'DONE')
->>>>>>> 03222c96
-
         jp = jobprocessor.JobProcessor(job_list, max_workers=None,
                                callback=job_done_callback)
         jp.submit(silent=True)
@@ -351,18 +310,10 @@
 
         jp = jobprocessor.JobProcessor(job_list, max_workers=None,
                                callback=job_done_callback)
-
-<<<<<<< HEAD
-        tmp = jobp.run_local_backend
-        jobp.run_local_backend = mock_run_local_backend
-        jp.submit(silent=True)
-        jobp.run_local_backend = tmp
-=======
-        tmp = jobprocessor.run_local_simulator
-        jobprocessor.run_local_simulator = mock_run_local_simulator
-        jp.submit(silent=True)
-        jobprocessor.run_local_simulator = tmp
->>>>>>> 03222c96
+        tmp = jobprocessor.run_local_backend
+        jobprocessor.run_local_backend = mock_run_local_backend
+        jp.submit(silent=True)
+        jobprocessor.run_local_backend = tmp
 
 
 
