--- conflicted
+++ resolved
@@ -14,12 +14,9 @@
 
 import math
 import unittest
-<<<<<<< HEAD
 from itertools import combinations_with_replacement, permutations, product
 from qiskit.test import QiskitTestCase  # test.python.algorithms import QiskitAlgorithmsTestCase
 
-=======
->>>>>>> 895d10e4
 import random
 from itertools import combinations_with_replacement, permutations, product
 import numpy as np
@@ -168,13 +165,8 @@
 
     @idata(
         [
-<<<<<<< HEAD
             [W1, P1, S1, False],
             [W2, P2, S2, False],    
-=======
-            [W1, P1, S1, False],    #TODO: mismatch err
-            [W2, P2, S2, False],
->>>>>>> 895d10e4
             [W1, P1, S1, True],
             [W2, P2, S2, True],
         ]
@@ -463,15 +455,4 @@
 
 
 if __name__ == "__main__":
-<<<<<<< HEAD
-    unittest.main()
-=======
-    unittest.main()
-
-
-    """ To fix:
-        - test_adapt_qaoa_qc_mixer:
-            - Doesn't like circuits as mixers
-        - test_adapt_qaoa_qc_mixer_many_parameters
-    """
->>>>>>> 895d10e4
+    unittest.main()